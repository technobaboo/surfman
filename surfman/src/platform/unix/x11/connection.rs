// surfman/surfman/src/platform/unix/x11/connection.rs
//
//! A wrapper for X11 server connections (`DISPLAY` variables).

use crate::egl::types::{EGLAttrib, EGLDisplay};
use crate::egl;
use crate::error::Error;
<<<<<<< HEAD
use super::surface::NativeWidget;

use std::ptr;
use std::sync::Arc;
use x11::xlib::{Display, XCloseDisplay, XOpenDisplay};
=======
use crate::platform::generic::egl::device::EGL_FUNCTIONS;
use crate::platform::generic::egl::ffi::EGL_PLATFORM_X11_KHR;
use crate::platform::unix::generic::device::Adapter;
use super::device::{Device, NativeDevice};
use super::surface::NativeWidget;

use std::marker::PhantomData;
use std::os::raw::c_void;
use std::ptr;
use std::sync::Arc;
use x11::xlib::{Display, XCloseDisplay, XInitThreads, XLockDisplay, XOpenDisplay, XUnlockDisplay};
>>>>>>> fb782262

#[cfg(feature = "sm-winit")]
use winit::Window;
#[cfg(feature = "sm-winit")]
use winit::os::unix::WindowExt;
<<<<<<< HEAD

pub struct Connection {
    pub(crate) native_display: Box<dyn NativeDisplay>,
=======

lazy_static! {
    static ref X_THREADS_INIT: () = {
        unsafe {
            XInitThreads();
        }
    };
}

/// A connection to the X11 display server.
#[derive(Clone)]
pub struct Connection {
    pub(crate) native_connection: Arc<NativeConnectionWrapper>,
>>>>>>> fb782262
}

unsafe impl Send for Connection {}

<<<<<<< HEAD
pub(crate) trait NativeDisplay {
    fn display(&self) -> *mut Display;
    fn is_destroyed(&self) -> bool;
    fn retain(&self) -> Box<dyn NativeDisplay>;
    unsafe fn destroy(&mut self);
}

impl Clone for Connection {
    fn clone(&self) -> Connection {
        Connection { native_display: self.native_display.retain() }
=======
pub(crate) struct NativeConnectionWrapper {
    pub(crate) egl_display: EGLDisplay,
    x11_display: *mut Display,
    x11_display_is_owned: bool,
}

/// Wrapper for an X11 and EGL display.
#[derive(Clone)]
pub struct NativeConnection {
    /// The EGL display associated with that X11 display.
    ///
    /// You can obtain this with `eglGetPlatformDisplay()`.
    ///
    /// It is assumed that this EGL display is already initialized, via `eglInitialize()`.
    pub egl_display: EGLDisplay,
    /// The corresponding Xlib Display. This must be present; do not pass NULL.
    pub x11_display: *mut Display,
}

impl Drop for NativeConnectionWrapper {
    #[inline]
    fn drop(&mut self) {
        unsafe {
            if self.x11_display_is_owned {
                XCloseDisplay(self.x11_display);
            }
            self.x11_display = ptr::null_mut();
        }
>>>>>>> fb782262
    }
}

impl Connection {
    /// Connects to the default display.
    #[inline]
    pub fn new() -> Result<Connection, Error> {
        unsafe {
<<<<<<< HEAD
            let display = XOpenDisplay(ptr::null());
            if display.is_null() {
                return Err(Error::ConnectionFailed);
            }
            let display = Some(Arc::new(OwnedDisplay(display)));
            Ok(Connection { native_display: Box::new(SharedDisplay { display }) })
        }
    }

    pub fn from_winit_window(window: &Window) -> Result<Connection, Error> {
        if let Some(display) = window.get_xlib_display() {
            Ok(Connection {
                native_display: Box::new(UnsafeDisplayRef { display: display as *mut Display }),
            })
        } else {
            Err(Error::IncompatibleWinitWindow)
=======
            *X_THREADS_INIT;

            let x11_display = XOpenDisplay(ptr::null());
            if x11_display.is_null() {
                return Err(Error::ConnectionFailed);
            }

            let egl_display = create_egl_display(x11_display);

            Ok(Connection {
                native_connection: Arc::new(NativeConnectionWrapper {
                    x11_display,
                    x11_display_is_owned: true,
                    egl_display,
                }),
            })
>>>>>>> fb782262
        }
    }

    /// Wraps an existing X11 `Display` in a `Connection`.
    ///
    /// Important: Before calling this function, X11 must have be initialized in a thread-safe
    /// manner by using `XInitThreads()`. Otherwise, it will not be safe to use `surfman` from
    /// multiple threads.
    ///
    /// The display is not retained, as there is no way to do that in the X11 API. Therefore, it is
    /// the caller's responsibility to ensure that the display connection is not closed before this
    /// `Connection` object is disposed of.
    #[inline]
    pub unsafe fn from_native_connection(native_connection: NativeConnection)
                                         -> Result<Connection, Error> {
        Ok(Connection {
            native_connection: Arc::new(NativeConnectionWrapper {
                egl_display: native_connection.egl_display,
                x11_display: native_connection.x11_display,
                x11_display_is_owned: false,
            }),
        })
    }

    fn from_x11_display(x11_display: *mut Display, is_owned: bool) -> Result<Connection, Error> {
        unsafe {
            let egl_display = create_egl_display(x11_display);
            Ok(Connection {
                native_connection: Arc::new(NativeConnectionWrapper {
                    egl_display,
                    x11_display,
                    x11_display_is_owned: is_owned,
                }),
            })
        }
    }

    /// Returns the underlying native connection.
    #[inline]
    pub fn native_connection(&self) -> NativeConnection {
        NativeConnection {
            egl_display: self.native_connection.egl_display,
            x11_display: self.native_connection.x11_display,
        }
    }

    /// Returns the "best" adapter on this system, preferring high-performance hardware adapters.
    /// 
    /// This is an alias for `Connection::create_hardware_adapter()`.
    #[inline]
    pub fn create_adapter(&self) -> Result<Adapter, Error> {
        self.create_hardware_adapter()
    }

    /// Returns the "best" adapter on this system, preferring high-performance hardware adapters.
    #[inline]
    pub fn create_hardware_adapter(&self) -> Result<Adapter, Error> {
        Ok(Adapter::hardware())
    }

    /// Returns the "best" adapter on this system, preferring low-power hardware adapters.
    #[inline]
    pub fn create_low_power_adapter(&self) -> Result<Adapter, Error> {
        Ok(Adapter::low_power())
    }

    /// Returns the "best" adapter on this system, preferring software adapters.
    #[inline]
    pub fn create_software_adapter(&self) -> Result<Adapter, Error> {
        Ok(Adapter::software())
    }

    /// Opens the hardware device corresponding to the given adapter.
    /// 
    /// Device handles are local to a single thread.
    #[inline]
    pub fn create_device(&self, adapter: &Adapter) -> Result<Device, Error> {
        Device::new(self, adapter)
    }

    /// Opens the hardware device corresponding to the adapter wrapped in the given native
    /// device.
    ///
    /// This is present for compatibility with other backends.
    #[inline]
    pub unsafe fn create_device_from_native_device(&self, native_device: NativeDevice)
                                                   -> Result<Device, Error> {
        Device::new(self, &native_device.adapter)
    }

    /// Opens the display connection corresponding to the given `winit` window.
    #[cfg(feature = "sm-winit")]
    pub fn from_winit_window(window: &Window) -> Result<Connection, Error> {
        if let Some(display) = window.get_xlib_display() {
            Connection::from_x11_display(display as *mut Display, false)
        } else {
            Err(Error::IncompatibleWinitWindow)
        }
    }

    /// Creates a native widget type from the given `winit` window.
    /// 
    /// This type can be later used to create surfaces that render to the window.
    #[cfg(feature = "sm-winit")]
    pub fn create_native_widget_from_winit_window(&self, window: &Window)
                                                  -> Result<NativeWidget, Error> {
        match window.get_xlib_window() {
            Some(window) => Ok(NativeWidget { window }),
            None => Err(Error::IncompatibleNativeWidget),
        }
<<<<<<< HEAD
    }
}

pub(crate) struct SharedDisplay {
    pub(crate) display: Option<Arc<OwnedDisplay>>,
}

pub(crate) struct OwnedDisplay(*mut Display);

impl NativeDisplay for SharedDisplay {
    #[inline]
    fn display(&self) -> *mut Display {
        debug_assert!(!self.is_destroyed());
        self.display.as_ref().unwrap().0
    }

    #[inline]
    fn is_destroyed(&self) -> bool {
        self.display.is_none()
    }

    #[inline]
    fn retain(&self) -> Box<dyn NativeDisplay> {
        Box::new(SharedDisplay { display: self.display.clone() })
    }

    unsafe fn destroy(&mut self) {
        assert!(!self.is_destroyed());
        self.display = None;
    }
}

impl Drop for OwnedDisplay {
    fn drop(&mut self) {
        unsafe {
            XCloseDisplay(self.0);
        }
    }
}

pub(crate) struct UnsafeDisplayRef {
    pub(crate) display: *mut Display,
}

impl NativeDisplay for UnsafeDisplayRef {
    #[inline]
    fn display(&self) -> *mut Display {
        debug_assert!(!self.is_destroyed());
        self.display
    }

    #[inline]
    fn is_destroyed(&self) -> bool {
        self.display.is_null()
    }

    #[inline]
    fn retain(&self) -> Box<dyn NativeDisplay> {
        Box::new(UnsafeDisplayRef { display: self.display })
    }

    unsafe fn destroy(&mut self) {
        assert!(!self.is_destroyed());
        self.display = ptr::null_mut();
    }
=======
    }
}

impl NativeConnectionWrapper {
    #[inline]
    pub(crate) fn lock_display(&self) -> DisplayGuard {
        unsafe {
            let display = self.x11_display;
            XLockDisplay(display);
            DisplayGuard { display, phantom: PhantomData }
        }
    }
}

pub(crate) struct DisplayGuard<'a> {
    display: *mut Display,
    phantom: PhantomData<&'a ()>,
}

impl<'a> Drop for DisplayGuard<'a> {
    fn drop(&mut self) {
        unsafe {
            XUnlockDisplay(self.display);
        }
    }
}

impl<'a> DisplayGuard<'a> {
    #[inline]
    pub(crate) fn display(&self) -> *mut Display {
        self.display
    }
}

unsafe fn create_egl_display(display: *mut Display) -> EGLDisplay {
    EGL_FUNCTIONS.with(|egl| {
        let display_attributes = [egl::NONE as EGLAttrib];
        let egl_display = egl.GetPlatformDisplay(EGL_PLATFORM_X11_KHR,
                                                 display as *mut c_void,
                                                 display_attributes.as_ptr());

        let (mut egl_major_version, mut egl_minor_version) = (0, 0);
        let ok = egl.Initialize(egl_display, &mut egl_major_version, &mut egl_minor_version);
        assert_ne!(ok, egl::FALSE);

        egl_display
    })
>>>>>>> fb782262
}
<|MERGE_RESOLUTION|>--- conflicted
+++ resolved
@@ -5,13 +5,6 @@
 use crate::egl::types::{EGLAttrib, EGLDisplay};
 use crate::egl;
 use crate::error::Error;
-<<<<<<< HEAD
-use super::surface::NativeWidget;
-
-use std::ptr;
-use std::sync::Arc;
-use x11::xlib::{Display, XCloseDisplay, XOpenDisplay};
-=======
 use crate::platform::generic::egl::device::EGL_FUNCTIONS;
 use crate::platform::generic::egl::ffi::EGL_PLATFORM_X11_KHR;
 use crate::platform::unix::generic::device::Adapter;
@@ -23,17 +16,11 @@
 use std::ptr;
 use std::sync::Arc;
 use x11::xlib::{Display, XCloseDisplay, XInitThreads, XLockDisplay, XOpenDisplay, XUnlockDisplay};
->>>>>>> fb782262
 
 #[cfg(feature = "sm-winit")]
 use winit::Window;
 #[cfg(feature = "sm-winit")]
 use winit::os::unix::WindowExt;
-<<<<<<< HEAD
-
-pub struct Connection {
-    pub(crate) native_display: Box<dyn NativeDisplay>,
-=======
 
 lazy_static! {
     static ref X_THREADS_INIT: () = {
@@ -47,23 +34,10 @@
 #[derive(Clone)]
 pub struct Connection {
     pub(crate) native_connection: Arc<NativeConnectionWrapper>,
->>>>>>> fb782262
 }
 
 unsafe impl Send for Connection {}
 
-<<<<<<< HEAD
-pub(crate) trait NativeDisplay {
-    fn display(&self) -> *mut Display;
-    fn is_destroyed(&self) -> bool;
-    fn retain(&self) -> Box<dyn NativeDisplay>;
-    unsafe fn destroy(&mut self);
-}
-
-impl Clone for Connection {
-    fn clone(&self) -> Connection {
-        Connection { native_display: self.native_display.retain() }
-=======
 pub(crate) struct NativeConnectionWrapper {
     pub(crate) egl_display: EGLDisplay,
     x11_display: *mut Display,
@@ -92,7 +66,6 @@
             }
             self.x11_display = ptr::null_mut();
         }
->>>>>>> fb782262
     }
 }
 
@@ -101,24 +74,6 @@
     #[inline]
     pub fn new() -> Result<Connection, Error> {
         unsafe {
-<<<<<<< HEAD
-            let display = XOpenDisplay(ptr::null());
-            if display.is_null() {
-                return Err(Error::ConnectionFailed);
-            }
-            let display = Some(Arc::new(OwnedDisplay(display)));
-            Ok(Connection { native_display: Box::new(SharedDisplay { display }) })
-        }
-    }
-
-    pub fn from_winit_window(window: &Window) -> Result<Connection, Error> {
-        if let Some(display) = window.get_xlib_display() {
-            Ok(Connection {
-                native_display: Box::new(UnsafeDisplayRef { display: display as *mut Display }),
-            })
-        } else {
-            Err(Error::IncompatibleWinitWindow)
-=======
             *X_THREADS_INIT;
 
             let x11_display = XOpenDisplay(ptr::null());
@@ -135,7 +90,6 @@
                     egl_display,
                 }),
             })
->>>>>>> fb782262
         }
     }
 
@@ -246,73 +200,6 @@
             Some(window) => Ok(NativeWidget { window }),
             None => Err(Error::IncompatibleNativeWidget),
         }
-<<<<<<< HEAD
-    }
-}
-
-pub(crate) struct SharedDisplay {
-    pub(crate) display: Option<Arc<OwnedDisplay>>,
-}
-
-pub(crate) struct OwnedDisplay(*mut Display);
-
-impl NativeDisplay for SharedDisplay {
-    #[inline]
-    fn display(&self) -> *mut Display {
-        debug_assert!(!self.is_destroyed());
-        self.display.as_ref().unwrap().0
-    }
-
-    #[inline]
-    fn is_destroyed(&self) -> bool {
-        self.display.is_none()
-    }
-
-    #[inline]
-    fn retain(&self) -> Box<dyn NativeDisplay> {
-        Box::new(SharedDisplay { display: self.display.clone() })
-    }
-
-    unsafe fn destroy(&mut self) {
-        assert!(!self.is_destroyed());
-        self.display = None;
-    }
-}
-
-impl Drop for OwnedDisplay {
-    fn drop(&mut self) {
-        unsafe {
-            XCloseDisplay(self.0);
-        }
-    }
-}
-
-pub(crate) struct UnsafeDisplayRef {
-    pub(crate) display: *mut Display,
-}
-
-impl NativeDisplay for UnsafeDisplayRef {
-    #[inline]
-    fn display(&self) -> *mut Display {
-        debug_assert!(!self.is_destroyed());
-        self.display
-    }
-
-    #[inline]
-    fn is_destroyed(&self) -> bool {
-        self.display.is_null()
-    }
-
-    #[inline]
-    fn retain(&self) -> Box<dyn NativeDisplay> {
-        Box::new(UnsafeDisplayRef { display: self.display })
-    }
-
-    unsafe fn destroy(&mut self) {
-        assert!(!self.is_destroyed());
-        self.display = ptr::null_mut();
-    }
-=======
     }
 }
 
@@ -360,5 +247,4 @@
 
         egl_display
     })
->>>>>>> fb782262
-}
+}
