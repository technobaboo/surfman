// surfman/surfman/src/platform/unix/x11/context.rs
//
//! OpenGL rendering contexts on X11 via EGL.

<<<<<<< HEAD
use crate::context::{CREATE_CONTEXT_MUTEX, ContextID};
use crate::gl::types::GLubyte;
use crate::gl::{self, Gl};
use crate::glx::types::{Display as GlxDisplay, GLXContext, GLXFBConfig, GLXPixmap};
use crate::glx::{self, Glx};
use crate::surface::Framebuffer;
use crate::{ContextAttributeFlags, ContextAttributes, Error, GLVersion};
use crate::{SurfaceInfo, WindowingApiError};
use super::connection::{Connection, UnsafeDisplayRef};
use super::device::Device;
use super::surface::{self, Surface, SurfaceDrawables};
=======
use crate::context::ContextID;
use crate::egl::types::EGLint;
use crate::egl;
use crate::platform::generic::egl::context::{self, CurrentContextGuard, EGLBackedContext};
use crate::{ContextAttributes, Error, Gl, SurfaceInfo};
use super::device::Device;
use super::surface::Surface;
>>>>>>> fb782262

use std::os::raw::c_void;

pub use crate::platform::generic::egl::context::{ContextDescriptor, NativeContext};

thread_local! {
    #[doc(hidden)]
    pub static GL_FUNCTIONS: Gl = Gl::load_with(context::get_proc_address);
}

/// Represents an OpenGL rendering context.
/// 
/// A context allows you to issue rendering commands to a surface. When initially created, a
/// context has no attached surface, so rendering commands will fail or be ignored. Typically, you
/// attach a surface to the context before rendering.
/// 
/// Contexts take ownership of the surfaces attached to them. In order to mutate a surface in any
/// way other than rendering to it (e.g. presenting it to a window, which causes a buffer swap), it
/// must first be detached from its context. Each surface is associated with a single context upon
/// creation and may not be rendered to from any other context. However, you can wrap a surface in
/// a surface texture, which allows the surface to be read from another context.
/// 
/// OpenGL objects may not be shared across contexts directly, but surface textures effectively
/// allow for sharing of texture data. Contexts are local to a single thread and device.
/// 
/// A context must be explicitly destroyed with `destroy_context()`, or a panic will occur.
pub struct Context(pub(crate) EGLBackedContext);

impl Device {
    /// Creates a context descriptor with the given attributes.
    /// 
    /// Context descriptors are local to this device.
    #[inline]
    pub fn create_context_descriptor(&self, attributes: &ContextAttributes)
                                     -> Result<ContextDescriptor, Error> {
<<<<<<< HEAD
        let display = self.connection.native_display.display();
        let glx_display = self.glx_display();

        let flags = attributes.flags;
        let alpha_size   = if flags.contains(ContextAttributeFlags::ALPHA)   { 8  } else { 0 };
        let depth_size   = if flags.contains(ContextAttributeFlags::DEPTH)   { 24 } else { 0 };
        let stencil_size = if flags.contains(ContextAttributeFlags::STENCIL) { 8  } else { 0 };

        let pixmap_config_attributes = [
            GLX_RED_SIZE,                               8,
            GLX_GREEN_SIZE,                             8,
            GLX_BLUE_SIZE,                              8,
            GLX_ALPHA_SIZE,                             alpha_size,
            GLX_DEPTH_SIZE,                             depth_size,
            GLX_STENCIL_SIZE,                           stencil_size,
            GLX_DRAWABLE_TYPE,                          GLX_PIXMAP_BIT | GLX_WINDOW_BIT,
            GLX_X_RENDERABLE,                           xlib::True,
            GLX_X_VISUAL_TYPE,                          GLX_TRUE_COLOR,
            GLX_RENDER_TYPE,                            GLX_RGBA_BIT,
            GLX_STEREO,                                 xlib::False,
            glx::BIND_TO_TEXTURE_RGBA_EXT as c_int,     xlib::True,
            glx::BIND_TO_TEXTURE_TARGETS_EXT as c_int,  glx::TEXTURE_RECTANGLE_BIT_EXT as c_int,
            // FIXME(pcwalton): We shouldn't have to double-buffer pbuffers in theory. However,
            // there seem to be some Mesa synchronization issues if we don't.
            GLX_DOUBLEBUFFER,                           xlib::True,
            0,
        ];
=======
        // Set environment variables as appropriate.
        self.adapter.set_environment_variables();
>>>>>>> fb782262

        unsafe {
            ContextDescriptor::new(self.native_connection.egl_display, attributes, &[
                egl::SURFACE_TYPE as EGLint,    egl::WINDOW_BIT as EGLint,
                egl::RENDERABLE_TYPE as EGLint, egl::OPENGL_BIT as EGLint,
            ])
        }
    }

<<<<<<< HEAD
    /// Opens the device and context corresponding to the current GLX context.
    ///
    /// The native context is not retained, as there is no way to do this in the GLX API. It is the
    /// caller's responsibility to keep it alive for the duration of this context. Be careful when
    /// using this method; it's essentially a last resort.
    ///
    /// This method is designed to allow `surfman` to deal with contexts created outside the
    /// library; for example, by Glutin. It's legal to use this method to wrap a context rendering
    /// to any target: either a window or a pbuffer. The target is opaque to `surfman`; the library
    /// will not modify or try to detect the render target. This means that any of the methods that
    /// query or replace the surface—e.g. `replace_context_surface`—will fail if called with a
    /// context object created via this method.
    pub unsafe fn from_current_context() -> Result<(Device, Context), Error> {
        // Take a lock.
        let mut next_context_id = CREATE_CONTEXT_MUTEX.lock().unwrap();

        GLX_FUNCTIONS.with(|glx| {
            GL_FUNCTIONS.with(|gl| {
                // Get the current display, and wrap it.
                let glx_display = glx.GetCurrentDisplay();
                if glx_display.is_null() {
                    return Err(Error::NoCurrentContext);
                }
                let display = glx_display as *mut Display;

                let device = Device {
                    connection: Connection {
                        native_display: Box::new(UnsafeDisplayRef { display }),
                    }
                };

                // Get the current context.
                let glx_context = glx.GetCurrentContext();
                assert!(!glx_context.is_null());

                // Fetch the current GL version.
                let (mut major_gl_version, mut minor_gl_version) = (0, 0);
                gl.GetIntegerv(gl::MAJOR_VERSION, &mut major_gl_version);
                gl.GetIntegerv(gl::MINOR_VERSION, &mut minor_gl_version);

                // Create dummy pixmaps.
                let glx_fb_config_id = get_fb_config_id(glx_display, glx_context);
                let glx_fb_config = get_fb_config_from_id(display, glx_display, glx_fb_config_id);
                let dummy_pixmap_size = Size2D::new(DUMMY_PIXMAP_SIZE, DUMMY_PIXMAP_SIZE);
                let (dummy_glx_pixmap, dummy_pixmap) =
                    surface::create_pixmaps(display,
                                            glx_display,
                                            glx_fb_config,
                                            &dummy_pixmap_size)?;


                // Wrap the context.
                let context = Context {
                    native_context: Box::new(UnsafeGLXContextRef { glx_context }),
                    id: *next_context_id,
                    gl_version: GLVersion::new(major_gl_version as u8, minor_gl_version as u8),
                    framebuffer: Framebuffer::External,
                    dummy_glx_pixmap,
                    dummy_pixmap,
                };
                next_context_id.0 += 1;

                Ok((device, context))
            })
        })
    }

    pub fn create_context(&mut self, descriptor: &ContextDescriptor) -> Result<Context, Error> {
        // Take a lock.
        let mut next_context_id = CREATE_CONTEXT_MUTEX.lock().unwrap();
        let glx_fb_config = self.context_descriptor_to_glx_fb_config(descriptor);

        GLX_FUNCTIONS.with(|glx| {
            unsafe {
                // TODO(pcwalton): Fall back to `glXCreateNewContext()` if the
                // `GLX_ARB_create_context` extension isn't available.
                let attributes = [
                    glx::CONTEXT_MAJOR_VERSION_ARB as c_int, descriptor.gl_version.major as c_int,
                    glx::CONTEXT_MINOR_VERSION_ARB as c_int, descriptor.gl_version.minor as c_int,
                    0,
                ];

                let glx_display = self.glx_display();
                let glx_context = glx.CreateContextAttribsARB(glx_display,
                                                              glx_fb_config as *const c_void,
                                                              ptr::null(),
                                                              xlib::True,
                                                              attributes.as_ptr()) as GLXContext;
                if glx_context.is_null() {
                    return Err(Error::ContextCreationFailed(WindowingApiError::Failed));
                }

                let display = self.connection.native_display.display();
                let dummy_pixmap_size = Size2D::new(DUMMY_PIXMAP_SIZE, DUMMY_PIXMAP_SIZE);
                let (dummy_glx_pixmap, dummy_pixmap) =
                    surface::create_pixmaps(display,
                                            glx_display,
                                            glx_fb_config,
                                            &dummy_pixmap_size)?;
=======
    /// Creates a new OpenGL context.
    /// 
    /// The context initially has no surface attached. Until a surface is bound to it, rendering
    /// commands will fail or have no effect.
    #[inline]
    pub fn create_context(&mut self, descriptor: &ContextDescriptor) -> Result<Context, Error> {
        unsafe {
            EGLBackedContext::new(self.native_connection.egl_display,
                                  descriptor,
                                  self.gl_api()).map(Context)
        }
    }
>>>>>>> fb782262

    /// Wraps an `EGLContext` in a native context and returns it.
    ///
    /// The context is not retained, as there is no way to do this in the EGL API. Therefore,
    /// it is the caller's responsibility to ensure that the returned `Context` object remains
    /// alive as long as the `EGLContext` is.
    #[inline]
    pub unsafe fn create_context_from_native_context(&self, native_context: NativeContext)
                                                     -> Result<Context, Error> {
        Ok(Context(EGLBackedContext::from_native_context(native_context)))
    }

    /// Destroys a context.
    /// 
    /// The context must have been created on this device.
    pub fn destroy_context(&self, context: &mut Context) -> Result<(), Error> {
        if let Ok(Some(mut surface)) = self.unbind_surface_from_context(context) {
            self.destroy_surface(context, &mut surface)?;
        }

        unsafe {
            context.0.destroy(self.native_connection.egl_display);
            Ok(())
        }
    }

    /// Given a context, returns its underlying EGL context and attached surfaces.
    #[inline]
    pub fn native_context(&self, context: &Context) -> NativeContext {
        context.0.native_context()
    }

    /// Returns the descriptor that this context was created with.
    #[inline]
    pub fn context_descriptor(&self, context: &Context) -> ContextDescriptor {
        GL_FUNCTIONS.with(|gl| {
            unsafe {
                ContextDescriptor::from_egl_context(gl,
                                                    self.native_connection.egl_display,
                                                    context.0.egl_context)
            }
        })
    }

    /// Makes the context the current OpenGL context for this thread.
    /// 
    /// After calling this function, it is valid to use OpenGL rendering commands.
    #[inline]
    pub fn make_context_current(&self, context: &Context) -> Result<(), Error> {
        unsafe {
            context.0.make_current(self.native_connection.egl_display)
        }
    }

    /// Removes the current OpenGL context from this thread.
    /// 
    /// After calling this function, OpenGL rendering commands will fail until a new context is
    /// made current.
    #[inline]
    pub fn make_no_context_current(&self) -> Result<(), Error> {
        unsafe {
            context::make_no_context_current(self.native_connection.egl_display)
        }
    }

    #[inline]
    pub(crate) fn temporarily_make_context_current(&self, context: &Context)
                                                   -> Result<CurrentContextGuard, Error> {
        let guard = CurrentContextGuard::new();
        self.make_context_current(context)?;
        Ok(guard)
    }

    /// Returns the attributes that the context descriptor was created with.
    #[inline]
    pub fn context_descriptor_attributes(&self, context_descriptor: &ContextDescriptor)
                                         -> ContextAttributes {
<<<<<<< HEAD
        let glx_display = self.glx_display();
        let glx_fb_config = self.context_descriptor_to_glx_fb_config(context_descriptor);

        unsafe {
            let alpha_size = get_config_attr(glx_display, glx_fb_config, GLX_ALPHA_SIZE);
            let depth_size = get_config_attr(glx_display, glx_fb_config, GLX_DEPTH_SIZE);
            let stencil_size = get_config_attr(glx_display, glx_fb_config, GLX_STENCIL_SIZE);

            // Convert to `surfman` context attribute flags.
            let mut attribute_flags = ContextAttributeFlags::empty();
            attribute_flags.set(ContextAttributeFlags::ALPHA, alpha_size != 0);
            attribute_flags.set(ContextAttributeFlags::DEPTH, depth_size != 0);
            attribute_flags.set(ContextAttributeFlags::STENCIL, stencil_size != 0);

            // Create appropriate context attributes.
            ContextAttributes { flags: attribute_flags, version: context_descriptor.gl_version }
        }
    }

    pub(crate) fn context_descriptor_to_glx_fb_config(&self,
                                                      context_descriptor: &ContextDescriptor)
                                                      -> GLXFBConfig {
        let display = self.connection.native_display.display();
        let glx_display = self.glx_display();
        let glx_fb_config_id = context_descriptor.pixmap_glx_fb_config_id;
=======
>>>>>>> fb782262
        unsafe {
            context_descriptor.attributes(self.native_connection.egl_display)
        }
    }

    /// Fetches the address of an OpenGL function associated with this context.
    /// 
    /// OpenGL functions are local to a context. You should not use OpenGL functions on one context
    /// with any other context.
    /// 
    /// This method is typically used with a function like `gl::load_with()` from the `gl` crate to
    /// load OpenGL function pointers.
    #[inline]
    pub fn get_proc_address(&self, _: &Context, symbol_name: &str) -> *const c_void {
        context::get_proc_address(symbol_name)
    }

    /// Attaches a surface to a context for rendering.
    /// 
    /// This function takes ownership of the surface. The surface must have been created with this
    /// context, or an `IncompatibleSurface` error is returned.
    /// 
    /// If this function is called with a surface already bound, a `SurfaceAlreadyBound` error is
    /// returned. To avoid this error, first unbind the existing surface with
    /// `unbind_surface_from_context`.
    /// 
    /// If an error is returned, the surface is returned alongside it.
    #[inline]
    pub fn bind_surface_to_context(&self, context: &mut Context, surface: Surface)
                                   -> Result<(), (Error, Surface)> {
        unsafe {
            context.0
                   .bind_surface(self.native_connection.egl_display, surface.0)
                   .map_err(|(err, surface)| (err, Surface(surface)))
        }
    }

    /// Removes and returns any attached surface from this context.
    /// 
    /// Any pending OpenGL commands targeting this surface will be automatically flushed, so the
    /// surface is safe to read from immediately when this function returns.
    pub fn unbind_surface_from_context(&self, context: &mut Context)
                                       -> Result<Option<Surface>, Error> {
<<<<<<< HEAD
        drop(self.flush_context_surface(context));

        match mem::replace(&mut context.framebuffer, Framebuffer::None) {
            Framebuffer::Surface(surface) => Ok(Some(surface)),
            Framebuffer::None => Ok(None),
            Framebuffer::External => Err(Error::ExternalRenderTarget),
        }
    }

    fn flush_context_surface(&self, context: &mut Context) -> Result<(), Error> {
        // FIXME(pcwalton): Unbind afterward if necessary.
        self.make_context_current(context)?;

        let surface = match context.framebuffer {
            Framebuffer::Surface(ref mut surface) => surface,
            Framebuffer::None | Framebuffer::External => return Ok(()),
        };

        match surface.drawables {
            SurfaceDrawables::Pixmap { glx_pixmap, .. } => {
                unsafe {
                    GL_FUNCTIONS.with(|gl| {
                        GLX_FUNCTIONS.with(|glx| {
                            gl.Flush();
                            glx.SwapBuffers(self.glx_display(), glx_pixmap);
                        })
                    })
                }
            }
            SurfaceDrawables::Window { .. } => {}
        }

        Ok(())
=======
        GL_FUNCTIONS.with(|gl| {
            unsafe {
                // Flush to avoid races on Mesa/Intel and possibly other GPUs.
                gl.Flush();

                context.0
                       .unbind_surface(gl, self.native_connection.egl_display)
                       .map(|maybe_surface| maybe_surface.map(Surface))
            }
        })
>>>>>>> fb782262
    }

    /// Returns a unique ID representing a context.
    /// 
    /// This ID is unique to all currently-allocated contexts. If you destroy a context and create
    /// a new one, the new context might have the same ID as the destroyed one.
    #[inline]
    pub fn context_id(&self, context: &Context) -> ContextID {
        context.0.id
    }

    /// Returns various information about the surface attached to a context.
    /// 
    /// This includes, most notably, the OpenGL framebuffer object needed to render to the surface.
    #[inline]
    pub fn context_surface_info(&self, context: &Context) -> Result<Option<SurfaceInfo>, Error> {
        context.0.surface_info()
    }
}<|MERGE_RESOLUTION|>--- conflicted
+++ resolved
@@ -2,19 +2,6 @@
 //
 //! OpenGL rendering contexts on X11 via EGL.
 
-<<<<<<< HEAD
-use crate::context::{CREATE_CONTEXT_MUTEX, ContextID};
-use crate::gl::types::GLubyte;
-use crate::gl::{self, Gl};
-use crate::glx::types::{Display as GlxDisplay, GLXContext, GLXFBConfig, GLXPixmap};
-use crate::glx::{self, Glx};
-use crate::surface::Framebuffer;
-use crate::{ContextAttributeFlags, ContextAttributes, Error, GLVersion};
-use crate::{SurfaceInfo, WindowingApiError};
-use super::connection::{Connection, UnsafeDisplayRef};
-use super::device::Device;
-use super::surface::{self, Surface, SurfaceDrawables};
-=======
 use crate::context::ContextID;
 use crate::egl::types::EGLint;
 use crate::egl;
@@ -22,7 +9,6 @@
 use crate::{ContextAttributes, Error, Gl, SurfaceInfo};
 use super::device::Device;
 use super::surface::Surface;
->>>>>>> fb782262
 
 use std::os::raw::c_void;
 
@@ -58,38 +44,8 @@
     #[inline]
     pub fn create_context_descriptor(&self, attributes: &ContextAttributes)
                                      -> Result<ContextDescriptor, Error> {
-<<<<<<< HEAD
-        let display = self.connection.native_display.display();
-        let glx_display = self.glx_display();
-
-        let flags = attributes.flags;
-        let alpha_size   = if flags.contains(ContextAttributeFlags::ALPHA)   { 8  } else { 0 };
-        let depth_size   = if flags.contains(ContextAttributeFlags::DEPTH)   { 24 } else { 0 };
-        let stencil_size = if flags.contains(ContextAttributeFlags::STENCIL) { 8  } else { 0 };
-
-        let pixmap_config_attributes = [
-            GLX_RED_SIZE,                               8,
-            GLX_GREEN_SIZE,                             8,
-            GLX_BLUE_SIZE,                              8,
-            GLX_ALPHA_SIZE,                             alpha_size,
-            GLX_DEPTH_SIZE,                             depth_size,
-            GLX_STENCIL_SIZE,                           stencil_size,
-            GLX_DRAWABLE_TYPE,                          GLX_PIXMAP_BIT | GLX_WINDOW_BIT,
-            GLX_X_RENDERABLE,                           xlib::True,
-            GLX_X_VISUAL_TYPE,                          GLX_TRUE_COLOR,
-            GLX_RENDER_TYPE,                            GLX_RGBA_BIT,
-            GLX_STEREO,                                 xlib::False,
-            glx::BIND_TO_TEXTURE_RGBA_EXT as c_int,     xlib::True,
-            glx::BIND_TO_TEXTURE_TARGETS_EXT as c_int,  glx::TEXTURE_RECTANGLE_BIT_EXT as c_int,
-            // FIXME(pcwalton): We shouldn't have to double-buffer pbuffers in theory. However,
-            // there seem to be some Mesa synchronization issues if we don't.
-            GLX_DOUBLEBUFFER,                           xlib::True,
-            0,
-        ];
-=======
         // Set environment variables as appropriate.
         self.adapter.set_environment_variables();
->>>>>>> fb782262
 
         unsafe {
             ContextDescriptor::new(self.native_connection.egl_display, attributes, &[
@@ -99,107 +55,6 @@
         }
     }
 
-<<<<<<< HEAD
-    /// Opens the device and context corresponding to the current GLX context.
-    ///
-    /// The native context is not retained, as there is no way to do this in the GLX API. It is the
-    /// caller's responsibility to keep it alive for the duration of this context. Be careful when
-    /// using this method; it's essentially a last resort.
-    ///
-    /// This method is designed to allow `surfman` to deal with contexts created outside the
-    /// library; for example, by Glutin. It's legal to use this method to wrap a context rendering
-    /// to any target: either a window or a pbuffer. The target is opaque to `surfman`; the library
-    /// will not modify or try to detect the render target. This means that any of the methods that
-    /// query or replace the surface—e.g. `replace_context_surface`—will fail if called with a
-    /// context object created via this method.
-    pub unsafe fn from_current_context() -> Result<(Device, Context), Error> {
-        // Take a lock.
-        let mut next_context_id = CREATE_CONTEXT_MUTEX.lock().unwrap();
-
-        GLX_FUNCTIONS.with(|glx| {
-            GL_FUNCTIONS.with(|gl| {
-                // Get the current display, and wrap it.
-                let glx_display = glx.GetCurrentDisplay();
-                if glx_display.is_null() {
-                    return Err(Error::NoCurrentContext);
-                }
-                let display = glx_display as *mut Display;
-
-                let device = Device {
-                    connection: Connection {
-                        native_display: Box::new(UnsafeDisplayRef { display }),
-                    }
-                };
-
-                // Get the current context.
-                let glx_context = glx.GetCurrentContext();
-                assert!(!glx_context.is_null());
-
-                // Fetch the current GL version.
-                let (mut major_gl_version, mut minor_gl_version) = (0, 0);
-                gl.GetIntegerv(gl::MAJOR_VERSION, &mut major_gl_version);
-                gl.GetIntegerv(gl::MINOR_VERSION, &mut minor_gl_version);
-
-                // Create dummy pixmaps.
-                let glx_fb_config_id = get_fb_config_id(glx_display, glx_context);
-                let glx_fb_config = get_fb_config_from_id(display, glx_display, glx_fb_config_id);
-                let dummy_pixmap_size = Size2D::new(DUMMY_PIXMAP_SIZE, DUMMY_PIXMAP_SIZE);
-                let (dummy_glx_pixmap, dummy_pixmap) =
-                    surface::create_pixmaps(display,
-                                            glx_display,
-                                            glx_fb_config,
-                                            &dummy_pixmap_size)?;
-
-
-                // Wrap the context.
-                let context = Context {
-                    native_context: Box::new(UnsafeGLXContextRef { glx_context }),
-                    id: *next_context_id,
-                    gl_version: GLVersion::new(major_gl_version as u8, minor_gl_version as u8),
-                    framebuffer: Framebuffer::External,
-                    dummy_glx_pixmap,
-                    dummy_pixmap,
-                };
-                next_context_id.0 += 1;
-
-                Ok((device, context))
-            })
-        })
-    }
-
-    pub fn create_context(&mut self, descriptor: &ContextDescriptor) -> Result<Context, Error> {
-        // Take a lock.
-        let mut next_context_id = CREATE_CONTEXT_MUTEX.lock().unwrap();
-        let glx_fb_config = self.context_descriptor_to_glx_fb_config(descriptor);
-
-        GLX_FUNCTIONS.with(|glx| {
-            unsafe {
-                // TODO(pcwalton): Fall back to `glXCreateNewContext()` if the
-                // `GLX_ARB_create_context` extension isn't available.
-                let attributes = [
-                    glx::CONTEXT_MAJOR_VERSION_ARB as c_int, descriptor.gl_version.major as c_int,
-                    glx::CONTEXT_MINOR_VERSION_ARB as c_int, descriptor.gl_version.minor as c_int,
-                    0,
-                ];
-
-                let glx_display = self.glx_display();
-                let glx_context = glx.CreateContextAttribsARB(glx_display,
-                                                              glx_fb_config as *const c_void,
-                                                              ptr::null(),
-                                                              xlib::True,
-                                                              attributes.as_ptr()) as GLXContext;
-                if glx_context.is_null() {
-                    return Err(Error::ContextCreationFailed(WindowingApiError::Failed));
-                }
-
-                let display = self.connection.native_display.display();
-                let dummy_pixmap_size = Size2D::new(DUMMY_PIXMAP_SIZE, DUMMY_PIXMAP_SIZE);
-                let (dummy_glx_pixmap, dummy_pixmap) =
-                    surface::create_pixmaps(display,
-                                            glx_display,
-                                            glx_fb_config,
-                                            &dummy_pixmap_size)?;
-=======
     /// Creates a new OpenGL context.
     /// 
     /// The context initially has no surface attached. Until a surface is bound to it, rendering
@@ -212,7 +67,6 @@
                                   self.gl_api()).map(Context)
         }
     }
->>>>>>> fb782262
 
     /// Wraps an `EGLContext` in a native context and returns it.
     ///
@@ -290,34 +144,6 @@
     #[inline]
     pub fn context_descriptor_attributes(&self, context_descriptor: &ContextDescriptor)
                                          -> ContextAttributes {
-<<<<<<< HEAD
-        let glx_display = self.glx_display();
-        let glx_fb_config = self.context_descriptor_to_glx_fb_config(context_descriptor);
-
-        unsafe {
-            let alpha_size = get_config_attr(glx_display, glx_fb_config, GLX_ALPHA_SIZE);
-            let depth_size = get_config_attr(glx_display, glx_fb_config, GLX_DEPTH_SIZE);
-            let stencil_size = get_config_attr(glx_display, glx_fb_config, GLX_STENCIL_SIZE);
-
-            // Convert to `surfman` context attribute flags.
-            let mut attribute_flags = ContextAttributeFlags::empty();
-            attribute_flags.set(ContextAttributeFlags::ALPHA, alpha_size != 0);
-            attribute_flags.set(ContextAttributeFlags::DEPTH, depth_size != 0);
-            attribute_flags.set(ContextAttributeFlags::STENCIL, stencil_size != 0);
-
-            // Create appropriate context attributes.
-            ContextAttributes { flags: attribute_flags, version: context_descriptor.gl_version }
-        }
-    }
-
-    pub(crate) fn context_descriptor_to_glx_fb_config(&self,
-                                                      context_descriptor: &ContextDescriptor)
-                                                      -> GLXFBConfig {
-        let display = self.connection.native_display.display();
-        let glx_display = self.glx_display();
-        let glx_fb_config_id = context_descriptor.pixmap_glx_fb_config_id;
-=======
->>>>>>> fb782262
         unsafe {
             context_descriptor.attributes(self.native_connection.egl_display)
         }
@@ -361,41 +187,6 @@
     /// surface is safe to read from immediately when this function returns.
     pub fn unbind_surface_from_context(&self, context: &mut Context)
                                        -> Result<Option<Surface>, Error> {
-<<<<<<< HEAD
-        drop(self.flush_context_surface(context));
-
-        match mem::replace(&mut context.framebuffer, Framebuffer::None) {
-            Framebuffer::Surface(surface) => Ok(Some(surface)),
-            Framebuffer::None => Ok(None),
-            Framebuffer::External => Err(Error::ExternalRenderTarget),
-        }
-    }
-
-    fn flush_context_surface(&self, context: &mut Context) -> Result<(), Error> {
-        // FIXME(pcwalton): Unbind afterward if necessary.
-        self.make_context_current(context)?;
-
-        let surface = match context.framebuffer {
-            Framebuffer::Surface(ref mut surface) => surface,
-            Framebuffer::None | Framebuffer::External => return Ok(()),
-        };
-
-        match surface.drawables {
-            SurfaceDrawables::Pixmap { glx_pixmap, .. } => {
-                unsafe {
-                    GL_FUNCTIONS.with(|gl| {
-                        GLX_FUNCTIONS.with(|glx| {
-                            gl.Flush();
-                            glx.SwapBuffers(self.glx_display(), glx_pixmap);
-                        })
-                    })
-                }
-            }
-            SurfaceDrawables::Window { .. } => {}
-        }
-
-        Ok(())
-=======
         GL_FUNCTIONS.with(|gl| {
             unsafe {
                 // Flush to avoid races on Mesa/Intel and possibly other GPUs.
@@ -406,7 +197,6 @@
                        .map(|maybe_surface| maybe_surface.map(Surface))
             }
         })
->>>>>>> fb782262
     }
 
     /// Returns a unique ID representing a context.
